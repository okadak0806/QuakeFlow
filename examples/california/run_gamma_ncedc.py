# %%
import argparse
import json
import os
from pathlib import Path
from typing import Dict, List, NamedTuple

import pandas as pd
from kfp import compiler, dsl
from kfp.client import Client


# @dsl.component(packages_to_install=["fsspec", "gcsfs", "s3fs", "tqdm", "numpy", "pyproj", "pandas", "gmma"])
@dsl.component(
    base_image="zhuwq0/gamma-ncedc:v1.1",
    packages_to_install=["fsspec", "gcsfs", "s3fs", "tqdm", "numpy", "pyproj", "pandas"],
)
def run_gamma(
    root_path: str,
    region: str,
    config: Dict,
    jdays: list,
    protocol: str = "file",
    bucket: str = "",
    token: Dict = None,
):
    import json
    import os

    import fsspec
    import numpy as np
    import pandas as pd
    from gamma.utils import association, estimate_eps
    from pyproj import Proj

    # %%
    fs = fsspec.filesystem(protocol=protocol, token=token)

    for jday in jdays:
        print(f"Processing {jday}")

        year = int(jday.split(".")[0])
        jday = int(jday.split(".")[1])

        # %%
        result_path = f"{region}/gamma/{year:04d}"
        if not os.path.exists(f"{root_path}/{result_path}"):
            os.makedirs(f"{root_path}/{result_path}")

        # %%
        # station_csv = data_path / "stations.csv"
        # station_json = f"{region}/results/network/stations.json"
        station_json = f"{region}/network/stations.json"
        # if picks_csv is None:
        # picks_csv = f"{region}/results/phase_picking/{year:04d}/phase_picks_{jday:03d}.csv"
        picks_csv = f"{region}/phasenet/{year:04d}/{year:04d}.{jday:03d}.csv"
        gamma_events_csv = f"{result_path}/gamma_events_{jday:03d}.csv"
        gamma_picks_csv = f"{result_path}/gamma_picks_{jday:03d}.csv"

        # %%
        ## read picks
        try:
            if protocol == "file":
                picks = pd.read_csv(f"{root_path}/{picks_csv}", parse_dates=["phase_time"])
            else:
                # picks = pd.read_csv(f"{protocol}://{bucket}/{picks_csv}",  parse_dates=["phase_time"])
                with fs.open(f"{bucket}/{picks_csv}", "r") as fp:
                    picks = pd.read_csv(fp, parse_dates=["phase_time"])
        except Exception as e:
            print(f"Error reading {picks_csv}: {e}")
            return NamedTuple("outputs", events=str, picks=str)(events=gamma_events_csv, picks=gamma_picks_csv)
<<<<<<< HEAD
=======

        # ###################
        # # stations = pd.read_json("tests/bo20240616/stations.json", orient="index")
        # # stations["station_id"] = stations.index
        # # gamma_picks = pd.read_csv("tests/bo20240616/gamma_picks_20230101_30min.csv")
        # # phasenet_picks = pd.read_csv("tests/bo20240616/phasenet_picks_20230101_30min.csv")
        # # phasenet_picks["phase_time"] = pd.to_datetime(phasenet_picks["phase_time"])
        # # gamma_picks["phase_time"] = pd.to_datetime(gamma_picks["phase_time"])
        # root_path = "./"
        # gamma_events_csv = f"tests/bo20240616/gamma_events_{jday:03d}.csv"
        # gamma_picks_csv = f"tests/bo20240616/gamma_picks_{jday:03d}.csv"
        # picks = pd.read_csv("tests/bo20240616/phasenet_picks_20230101_30min.csv")
        # ###################

>>>>>>> 10be5ad5
        picks.rename(
            columns={
                "station_id": "id",
                "phase_time": "timestamp",
                "phase_type": "type",
                "phase_score": "prob",
                "phase_amplitude": "amp",
            },
            inplace=True,
        )
        # picks["id"] = picks["id"].apply(lambda x: ".".join(x.split(".")[:2])) # remove channel

        ## read stations
        if protocol == "file":
            stations = pd.read_json(f"{root_path}/{station_json}", orient="index")
        else:
            with fs.open(f"{bucket}/{station_json}", "r") as fp:
                stations = pd.read_json(fp, orient="index")
        stations["id"] = stations.index
        # stations["id"] = stations["id"].apply(lambda x: ".".join(x.split(".")[:2])) # remove channel
        # stations = stations.groupby("id").first().reset_index()

<<<<<<< HEAD
=======
        # ###################
        # stations = pd.read_json("tests/bo20240616/stations.json", orient="index")
        # stations["id"] = stations.index
        # ###################

>>>>>>> 10be5ad5
        if "longitude0" not in config:
            config["longitude0"] = (config["minlongitude"] + config["maxlongitude"]) / 2
        if "latitude0" not in config:
            config["latitude0"] = (config["minlatitude"] + config["maxlatitude"]) / 2
        proj = Proj(f"+proj=sterea +lon_0={config['longitude0']} +lat_0={config['latitude0']} +units=km")
        stations[["x(km)", "y(km)"]] = stations.apply(
            lambda x: pd.Series(proj(longitude=x.longitude, latitude=x.latitude)), axis=1
        )
        stations["z(km)"] = stations["elevation_m"].apply(lambda x: -x / 1e3)

        ### setting GMMA configs
        config["use_dbscan"] = True
        config["use_amplitude"] = True
        config["method"] = "BGMM"
        if config["method"] == "BGMM":  ## BayesianGaussianMixture
            config["oversample_factor"] = 5
        if config["method"] == "GMM":  ## GaussianMixture
            config["oversample_factor"] = 1

        # earthquake location
        config["vel"] = {"p": 6.0, "s": 6.0 / 1.75}
        config["dims"] = ["x(km)", "y(km)", "z(km)"]
        config["x(km)"] = (
            np.array([config["minlongitude"] - config["longitude0"], config["maxlongitude"] - config["longitude0"]])
            * config["degree2km"]
            * np.cos(np.deg2rad(config["latitude0"]))
        )
        config["y(km)"] = (
            np.array([config["minlatitude"] - config["latitude0"], config["maxlatitude"] - config["latitude0"]])
            * config["degree2km"]
        )
        if "gamma" not in config:
            config["z(km)"] = (0, 60)
        else:
            config["z(km)"] = [config["gamma"]["zmin_km"], config["gamma"]["zmax_km"]]
        config["bfgs_bounds"] = (
            (config["x(km)"][0] - 1, config["x(km)"][1] + 1),  # x
            (config["y(km)"][0] - 1, config["y(km)"][1] + 1),  # y
            (0, config["z(km)"][1] + 1),  # z
            (None, None),  # t
        )

        # DBSCAN
        # config["dbscan_eps"] = estimate_eps(stations, config["vel"]["p"])  # s
        config["dbscan_eps"] = 10  # s
        config["dbscan_min_samples"] = 10

        ## Eikonal for 1D velocity model
<<<<<<< HEAD
=======
        # Southern California
>>>>>>> 10be5ad5
        # zz = [0.0, 5.5, 16.0, 32.0]
        # vp = [5.5, 5.5,  6.7,  7.8]
        # vp_vs_ratio = 1.73
        # vs = [v / vp_vs_ratio for v in vp]
<<<<<<< HEAD
        # h = 0.3
        # # h = 3
        # vel = {"z": zz, "p": vp, "s": vs}
        # config["eikonal"] = {"vel": vel, "h": h, "xlim": config["x(km)"], "ylim": config["y(km)"], "zlim": config["z(km)"]}
=======
        # Northern California (Gil7)
        zz = [0.0, 1.0, 3.0, 4.0, 5.0, 17.0, 25.0, 62.0]
        vp = [3.2, 3.2, 4.5, 4.8, 5.51, 6.21, 6.89, 7.83]
        vs = [1.5, 1.5, 2.4, 2.78, 3.18, 3.40, 3.98, 4.52]
        h = 0.3
        vel = {"z": zz, "p": vp, "s": vs}
        config["eikonal"] = {
            "vel": vel,
            "h": h,
            "xlim": config["x(km)"],
            "ylim": config["y(km)"],
            "zlim": config["z(km)"],
        }
>>>>>>> 10be5ad5

        # set number of cpus
        config["ncpu"] = 32

        # filtering
        config["min_picks_per_eq"] = 5
        config["min_p_picks_per_eq"] = 0
        config["min_s_picks_per_eq"] = 0
        config["max_sigma11"] = 3.0 * 5  # s
        config["max_sigma22"] = 1.0 * 3  # log10(m/s)
        config["max_sigma12"] = 1.0 * 3  # covariance

        ## filter picks without amplitude measurements
        if config["use_amplitude"]:
            picks = picks[picks["amp"] != -1]

        for k, v in config.items():
            print(f"{k}: {v}")

        # %%
        event_idx0 = 0  ## current earthquake index
        assignments = []
        events, assignments = association(picks, stations, config, event_idx0, config["method"])
        event_idx0 += len(events)

        if len(events) > 0:
            ## create catalog
            # events = pd.DataFrame(
            #     events,
            #     columns=["time"]
            #     + config["dims"]
            #     + ["magnitude", "sigma_time", "sigma_amp", "cov_time_amp", "event_index", "gamma_score"],
            # )
            events = pd.DataFrame(events)
            events[["longitude", "latitude"]] = events.apply(
                lambda x: pd.Series(proj(longitude=x["x(km)"], latitude=x["y(km)"], inverse=True)), axis=1
            )
            events["depth_km"] = events["z(km)"]
            events.sort_values("time", inplace=True)
            with open(f"{root_path}/{gamma_events_csv}", "w") as fp:
                events.to_csv(
                    fp,
                    index=False,
                    float_format="%.3f",
                    date_format="%Y-%m-%dT%H:%M:%S.%f",
                    # columns=[
                    #     "time",
                    #     "magnitude",
                    #     "longitude",
                    #     "latitude",
                    #     # "depth(m)",
                    #     "depth_km",
                    #     "sigma_time",
                    #     "sigma_amp",
                    #     "cov_time_amp",
                    #     "event_index",
                    #     "gamma_score",
                    # ],
                )

            ## add assignment to picks
            assignments = pd.DataFrame(assignments, columns=["pick_index", "event_index", "gamma_score"])
            picks = picks.join(assignments.set_index("pick_index")).fillna(-1).astype({"event_index": int})
            picks.rename(
                columns={
                    "id": "station_id",
                    "timestamp": "phase_time",
                    "type": "phase_type",
                    "prob": "phase_score",
                    "amp": "phase_amplitude",
                },
                inplace=True,
            )
            picks.sort_values(["phase_time"], inplace=True)
            with open(f"{root_path}/{gamma_picks_csv}", "w") as fp:
                picks.to_csv(
                    fp,
                    index=False,
                    date_format="%Y-%m-%dT%H:%M:%S.%f",
                    # columns=[
                    #     "station_id",
                    #     "phase_time",
                    #     "phase_type",
                    #     "phase_score",
                    #     "phase_amplitude",
                    #     "event_index",
                    #     "gamma_score",
                    # ],
                )

            if protocol != "file":
                fs.put(f"{root_path}/{gamma_events_csv}", f"{bucket}/{gamma_events_csv}")
                fs.put(f"{root_path}/{gamma_picks_csv}", f"{bucket}/{gamma_picks_csv}")

        else:
            print(f"No events associated in {picks_csv}")
            with open(f"{root_path}/{gamma_events_csv}", "w") as fp:
                pass
            with open(f"{root_path}/{gamma_picks_csv}", "w") as fp:
                pass

        # # %% copy to results/phase_association
        # if not os.path.exists(f"{root_path}/{region}/results/phase_association"):
        #     os.makedirs(f"{root_path}/{region}/results/phase_association")
        # os.system(
        #     f"cp {root_path}/{gamma_events_csv} {root_path}/{region}/results/phase_association/events_{jday:03d}.csv"
        # )
        # os.system(
        #     f"cp {root_path}/{gamma_picks_csv} {root_path}/{region}/results/phase_association/picks_{jday:03d}.csv"
        # )
        # if protocol != "file":
        #     fs.put(
        #         f"{root_path}/{gamma_events_csv}",
        #         f"{bucket}/{region}/results/phase_association/events_{jday:03d}.csv",
        #     )
        #     print(
        #         f"Uploaded {root_path}/{gamma_events_csv} to {bucket}/{region}/results/phase_association/events_{jday:03d}.csv"
        #     )
        #     fs.put(
        #         f"{root_path}/{gamma_picks_csv}",
        #         f"{bucket}/{region}/results/phase_association/picks_{jday:03d}.csv",
        #     )
        #     print(
        #         f"Uploaded {root_path}/{gamma_picks_csv} to {bucket}/{region}/results/phase_association/picks_{jday:03d}.csv"
        #     )

    # outputs = NamedTuple("outputs", events=str, picks=str)
    # return outputs(events=gamma_events_csv, picks=gamma_picks_csv)


if __name__ == "__main__":
    import json
    import os
    import sys

    import fsspec
    import numpy as np
    import pandas as pd

    os.environ["OMP_NUM_THREADS"] = "8"

    protocol = "gs"
    token_json = f"{os.environ['HOME']}/.config/gcloud/application_default_credentials.json"
    with open(token_json, "r") as fp:
        token = json.load(fp)

    fs = fsspec.filesystem(protocol, token=token)

    # root_path = "local"
    # region = "ncedc"
    # # if len(sys.argv) > 1:
    # #     root_path = sys.argv[1]
    # #     region = sys.argv[2]
    # with open(f"{root_path}/{region}/config.json", "r") as fp:
    #     config = json.load(fp)

    # region = "NC"
    region = "Cal"
    bucket = "quakeflow_catalog"
    root_path = "local"
    with fs.open(f"{bucket}/{region}/config.json", "r") as fp:
        config = json.load(fp)
    year = 2023

<<<<<<< HEAD
    calc_jdays = lambda year: 366 if (year % 4 == 0 and year % 100 != 0) or (year % 400 == 0) else 365
    # jdays = [f"{year}.{i:03d}" for i in range(1, calc_jdays(year) + 1)]
    jdays = [i for i in range(1, calc_jdays(year) + 1)]
    processed = fs.glob(f"{bucket}/{region}/gamma/{year}/gamma_events_???.csv")
    processed = [int(p.split("_")[-1].split(".")[0]) for p in processed]
    jdays = list(set(jdays) - set(processed))
    print(f"{len(jdays) = }")
    jdays = [f"{year}.{i:03d}" for i in jdays]

    # ## Local
    run_gamma.execute(
        root_path=root_path,
        region=region,
        config=config,
        jdays=jdays,
        protocol=protocol,
        token=token,
        bucket="quakeflow_catalog",
    )
    raise

    ### GCP
=======
    # ## Local
    # jdays = ["2023.001", "2023.002"]
    # run_gamma.execute(
    #     root_path=root_path,
    #     region=region,
    #     config=config,
    #     jdays=jdays,
    #     protocol=protocol,
    #     token=token,
    #     bucket="quakeflow_catalog",
    # )
    # raise

    ### GCP
    calc_jdays = lambda year: 366 if (year % 4 == 0 and year % 100 != 0) or (year % 400 == 0) else 365
    jdays = [f"{year}.{i:03d}" for i in range(1, calc_jdays(year) + 1)]

    # jdays = [i for i in range(1, calc_jdays(year) + 1)]
    # processed = fs.glob(f"{bucket}/{region}/gamma/{year}/gamma_events_???.csv")
    # processed = [int(p.split("_")[-1].split(".")[0]) for p in processed]
    # jdays = list(set(jdays) - set(processed))
    # print(f"{len(jdays) = }")
    # jdays = [f"{year}.{i:03d}" for i in jdays]

>>>>>>> 10be5ad5
    world_size = 64
    # jdays = [list(x) for x in np.array_split(jdays, world_size)]
    jdays = [jdays[i::world_size] for i in range(world_size)]
    config["world_size"] = world_size

    @dsl.pipeline
    def run_pipeline(root_path: str, region: str, config: Dict, bucket: str, protocol: str, token: Dict = None):
        with dsl.ParallelFor(items=jdays, parallelism=world_size) as item:
            gamma_op = run_gamma(
                root_path=root_path,
                region=region,
                config=config,
                # year=year,
                jdays=item,
                bucket=bucket,
                protocol=protocol,
                token=token,
            )
            gamma_op.set_cpu_request("4100m")
            gamma_op.set_memory_request("22000Mi")
            gamma_op.set_caching_options(False)
            gamma_op.set_retry(3)

    client = Client("https://51c1a0de2d2ba7a6-dot-us-west1.pipelines.googleusercontent.com")
    run = client.create_run_from_pipeline_func(
        run_pipeline,
        arguments={
            "region": region,
            "root_path": "./",
            "bucket": "quakeflow_catalog",
            "protocol": protocol,
            "token": token,
            "config": config,
        },
        run_name=f"gamma-{year}",
        enable_caching=False,
    )<|MERGE_RESOLUTION|>--- conflicted
+++ resolved
@@ -69,23 +69,6 @@
         except Exception as e:
             print(f"Error reading {picks_csv}: {e}")
             return NamedTuple("outputs", events=str, picks=str)(events=gamma_events_csv, picks=gamma_picks_csv)
-<<<<<<< HEAD
-=======
-
-        # ###################
-        # # stations = pd.read_json("tests/bo20240616/stations.json", orient="index")
-        # # stations["station_id"] = stations.index
-        # # gamma_picks = pd.read_csv("tests/bo20240616/gamma_picks_20230101_30min.csv")
-        # # phasenet_picks = pd.read_csv("tests/bo20240616/phasenet_picks_20230101_30min.csv")
-        # # phasenet_picks["phase_time"] = pd.to_datetime(phasenet_picks["phase_time"])
-        # # gamma_picks["phase_time"] = pd.to_datetime(gamma_picks["phase_time"])
-        # root_path = "./"
-        # gamma_events_csv = f"tests/bo20240616/gamma_events_{jday:03d}.csv"
-        # gamma_picks_csv = f"tests/bo20240616/gamma_picks_{jday:03d}.csv"
-        # picks = pd.read_csv("tests/bo20240616/phasenet_picks_20230101_30min.csv")
-        # ###################
-
->>>>>>> 10be5ad5
         picks.rename(
             columns={
                 "station_id": "id",
@@ -108,14 +91,6 @@
         # stations["id"] = stations["id"].apply(lambda x: ".".join(x.split(".")[:2])) # remove channel
         # stations = stations.groupby("id").first().reset_index()
 
-<<<<<<< HEAD
-=======
-        # ###################
-        # stations = pd.read_json("tests/bo20240616/stations.json", orient="index")
-        # stations["id"] = stations.index
-        # ###################
-
->>>>>>> 10be5ad5
         if "longitude0" not in config:
             config["longitude0"] = (config["minlongitude"] + config["maxlongitude"]) / 2
         if "latitude0" not in config:
@@ -163,22 +138,18 @@
         config["dbscan_eps"] = 10  # s
         config["dbscan_min_samples"] = 10
 
-        ## Eikonal for 1D velocity model
-<<<<<<< HEAD
-=======
-        # Southern California
->>>>>>> 10be5ad5
+        ### Eikonal for 1D velocity model
+        ### Southern California
         # zz = [0.0, 5.5, 16.0, 32.0]
         # vp = [5.5, 5.5,  6.7,  7.8]
         # vp_vs_ratio = 1.73
         # vs = [v / vp_vs_ratio for v in vp]
-<<<<<<< HEAD
         # h = 0.3
         # # h = 3
         # vel = {"z": zz, "p": vp, "s": vs}
         # config["eikonal"] = {"vel": vel, "h": h, "xlim": config["x(km)"], "ylim": config["y(km)"], "zlim": config["z(km)"]}
-=======
-        # Northern California (Gil7)
+
+        ### Northern California (Gil7)
         zz = [0.0, 1.0, 3.0, 4.0, 5.0, 17.0, 25.0, 62.0]
         vp = [3.2, 3.2, 4.5, 4.8, 5.51, 6.21, 6.89, 7.83]
         vs = [1.5, 1.5, 2.4, 2.78, 3.18, 3.40, 3.98, 4.52]
@@ -191,7 +162,6 @@
             "ylim": config["y(km)"],
             "zlim": config["z(km)"],
         }
->>>>>>> 10be5ad5
 
         # set number of cpus
         config["ncpu"] = 32
@@ -356,7 +326,6 @@
         config = json.load(fp)
     year = 2023
 
-<<<<<<< HEAD
     calc_jdays = lambda year: 366 if (year % 4 == 0 and year % 100 != 0) or (year % 400 == 0) else 365
     # jdays = [f"{year}.{i:03d}" for i in range(1, calc_jdays(year) + 1)]
     jdays = [i for i in range(1, calc_jdays(year) + 1)]
@@ -379,32 +348,6 @@
     raise
 
     ### GCP
-=======
-    # ## Local
-    # jdays = ["2023.001", "2023.002"]
-    # run_gamma.execute(
-    #     root_path=root_path,
-    #     region=region,
-    #     config=config,
-    #     jdays=jdays,
-    #     protocol=protocol,
-    #     token=token,
-    #     bucket="quakeflow_catalog",
-    # )
-    # raise
-
-    ### GCP
-    calc_jdays = lambda year: 366 if (year % 4 == 0 and year % 100 != 0) or (year % 400 == 0) else 365
-    jdays = [f"{year}.{i:03d}" for i in range(1, calc_jdays(year) + 1)]
-
-    # jdays = [i for i in range(1, calc_jdays(year) + 1)]
-    # processed = fs.glob(f"{bucket}/{region}/gamma/{year}/gamma_events_???.csv")
-    # processed = [int(p.split("_")[-1].split(".")[0]) for p in processed]
-    # jdays = list(set(jdays) - set(processed))
-    # print(f"{len(jdays) = }")
-    # jdays = [f"{year}.{i:03d}" for i in jdays]
-
->>>>>>> 10be5ad5
     world_size = 64
     # jdays = [list(x) for x in np.array_split(jdays, world_size)]
     jdays = [jdays[i::world_size] for i in range(world_size)]
