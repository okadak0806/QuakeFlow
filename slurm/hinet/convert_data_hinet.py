--- conflicted
+++ resolved
@@ -14,13 +14,8 @@
     # folder_depth = 2 # year-jday/cntfiles
     folder_depth = 3  # year-jday/hour/cntfiles
     win32_path = f"{root_path}/{region}/win32"
-<<<<<<< HEAD
-    # win32_list = sorted(glob(f"{win32_path}/**/*.cnt", recursive=True))
-    win32_list = sorted(glob(f"{win32_path}/2024-???/??/*.cnt", recursive=True))
-=======
     win32_list = sorted(glob(f"{win32_path}/**/*.cnt", recursive=True), reverse=True)
     # win32_list = sorted(glob(f"{win32_path}/2024-???/??/*.cnt", recursive=True))
->>>>>>> ae357f04
     print(f"Number of cnt files: {len(win32_list)}")
 
     mseed_path = f"{root_path}/{region}/waveforms"
